--- conflicted
+++ resolved
@@ -81,15 +81,12 @@
         [FeatureCalculator("Context")]
         public static double Score_ParentP(double matchScore, double kScore) => matchScore;
 
-<<<<<<< HEAD
-=======
         [FeatureCalculator("SContext")]
         public static double SScore_ParentP(double matchScore) => matchScore;
 
         [FeatureCalculator("ContextPPP")]
         public static double Score_ParentPPP(double matchScore, double kScore) => matchScore;
 
->>>>>>> 1b57e327
         [FeatureCalculator("Concrete")]
         public static double Score_Concrete(double treeScore) => treeScore * 1000;
 
